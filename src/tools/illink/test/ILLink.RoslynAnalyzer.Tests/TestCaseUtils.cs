--- conflicted
+++ resolved
@@ -40,23 +40,7 @@
 			return s_net6Refs;
 		}
 
-<<<<<<< HEAD
-		public static IEnumerable<object[]> GetTestData (string testSuiteName)
-			=> s_testCases[testSuiteName].Keys.Select (testName => new object[] { testName });
-
-		public static void RunTest (string suiteName, string testName, (string, string)[] MSBuildProperties, Func<TestCase, bool>? shouldRun = null)
-		{
-			var testCase = s_testCases[suiteName][testName];
-			if (shouldRun == null || shouldRun (testCase))
-				testCase.Run (MSBuildProperties);
-		}
-
-		private static readonly Dictionary<string, Dictionary<string, TestCase>> s_testCases = InitializeTestCases ();
-
-		private static Dictionary<string, Dictionary<string, TestCase>> InitializeTestCases ()
-=======
 		public static async Task RunTestFile (string suiteName, string testName, params (string, string)[] msbuildProperties)
->>>>>>> 598645df
 		{
 			GetDirectoryPaths (out string rootSourceDir, out string testAssemblyPath);
 			Debug.Assert (Path.GetFileName (rootSourceDir) == MonoLinkerTestsCases);
