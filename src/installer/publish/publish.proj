--- conflicted
+++ resolved
@@ -61,14 +61,10 @@
                    SemaphoreBlob="$(Channel)/Binaries/sharedFxPublishSemaphore"
                    Channel="$(Channel)"
                    Version="$(SharedFrameworkNugetVersion)"
-<<<<<<< HEAD
                    SharedFrameworkNugetVersion="$(SharedFrameworkNugetVersion)"
                    SharedHostNuGetVersion="$(HostVersion)"
-                   PublishRids="@(PublishRid)"
-=======
                    PublishVersionFiles="@(PublishVersionFile)"
                    CommitHash="$(LatestCommit)"
->>>>>>> ab3a54fd
                    FinalizeContainer="$(Channel)/Binaries/$(SharedFrameworkNugetVersion)"
                    ForcePublish="true"                  
                    Condition="'@(_MissingBlobNames)' == ''" />
